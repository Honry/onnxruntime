--- conflicted
+++ resolved
@@ -12,10 +12,7 @@
 
 namespace onnxruntime {
 class SparseTensor;
-<<<<<<< HEAD
-=======
 class TensorSeq;
->>>>>>> 7c87070b
 }
 
 /**
@@ -55,13 +52,10 @@
     return (type_ != nullptr && type_->IsTensorType());
   }
 
-<<<<<<< HEAD
-=======
   bool IsTensorSequence () const noexcept {
     return (type_ != nullptr && type_->IsTensorSequenceType());
   }
 
->>>>>>> 7c87070b
   bool IsSparseTensor() const noexcept {
     return (type_ != nullptr && type_->IsSparseTensorType());
   }
@@ -101,8 +95,6 @@
 }
 
 template <>
-<<<<<<< HEAD
-=======
 inline const onnxruntime::TensorSeq& OrtValue::Get<onnxruntime::TensorSeq>() const {
   ORT_ENFORCE(IsTensorSequence(), "Trying to get a TensorSeq, but got: ", onnxruntime::DataTypeImpl::ToString(type_));
   return *static_cast<onnxruntime::TensorSeq*>(data_.get());
@@ -115,7 +107,6 @@
 }
 
 template <>
->>>>>>> 7c87070b
 inline const onnxruntime::SparseTensor& OrtValue::Get<onnxruntime::SparseTensor>() const {
   ORT_ENFORCE(IsSparseTensor(), "Trying to get a SparseTensor, but got: ", onnxruntime::DataTypeImpl::ToString(type_));
   return *static_cast<onnxruntime::SparseTensor*>(data_.get());
