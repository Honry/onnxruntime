--- conflicted
+++ resolved
@@ -241,8 +241,8 @@
       NO_EXCEPTION ORT_ALL_ARGS_NONNULL;
 
   /**
-     * \param out Should be freed by `OrtReleaseEnv` after use
-     */
+   * \param out Should be freed by `OrtReleaseEnv` after use
+   */
   OrtStatus*(ORT_API_CALL* CreateEnvWithCustomLogger)(OrtLoggingFunction logging_function,
                                                       _In_opt_ void* logger_param, OrtLoggingLevel default_warning_level,
                                                       _In_ const char* logid,
@@ -433,7 +433,6 @@
   OrtStatus*(ORT_API_CALL* GetTensorMutableData)(_Inout_ OrtValue* value, _Outptr_ void** out)NO_EXCEPTION;
 
   /**
-<<<<<<< HEAD
      * \param value A tensor created from OrtCreateTensor... function.
      * \param s each A string array. Each string in this array must be null terminated.
      * \param s_len length of s
@@ -451,25 +450,6 @@
      * \param value A tensor created from OrtCreateTensor... function.
      * \param s_len total data length, get it from OrtGetStringTensorDataLength
      */
-=======
-	 * \param value A tensor created from CreateTensor... function.
-	 * \param s each A string array. Each string in this array must be null terminated.
-	 * \param s_len length of s
-	 */
-  OrtStatus*(ORT_API_CALL* FillStringTensor)(_Inout_ OrtValue* value, _In_ const char* const* s, size_t s_len)NO_EXCEPTION;
-
-  /**
-	 * \param value A tensor created from CreateTensor... function.
-	 * \param len total data length, not including the trailing '\0' chars.
-	 */
-  OrtStatus*(ORT_API_CALL* GetStringTensorDataLength)(_In_ const OrtValue* value, _Out_ size_t* len)NO_EXCEPTION;
-
-  /**
-	 * \param s string contents. Each string is NOT null-terminated.
-	 * \param value A tensor created from CreateTensor... function.
-	 * \param s_len total data length, get it from GetStringTensorDataLength
-	 */
->>>>>>> c4e4abce
   OrtStatus*(ORT_API_CALL* GetStringTensorContent)(_In_ const OrtValue* value, _Out_ void* s, size_t s_len,
                                                    _Out_ size_t* offsets, size_t offsets_len)NO_EXCEPTION;
 
