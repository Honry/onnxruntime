## Operators Support Table

The following table shows ONNX
operators and the supported opset domain/versions in **WebNN EP** by ONNX Runtime Web. For example,
`7-12, 13+` means ONNX Runtime Web currently supports opset version 7 to 12, 13 and above.

(**Note**: ONNX Runtime only *guarantees* support for models stamped with opset version 7 or above for opset domain 'ai.onnx'.)

[WebNN API](https://webmachinelearning.github.io/webnn) provides two device types `cpu` and `gpu` to leverage different on-device accelerators. WebNN API implementation in Chromium uses XNNPack backend for `cpu` device type and DirectML backend for `gpu` device type. [The op support status](https://webmachinelearning.github.io/webnn-status/) behind these two backends is inconsistent since XNNPack backend currently supports limited op scope.


| Operator | Opset | WebNN API | WebNN CPU | WebNN GPU | Comments |
|:------:|:------:|:------:|:-:|:-:|:------|
| Abs | ai.onnx(7-12, 13+) | abs | ✓ | ✓ | |
| Add | ai.onnx(7-12, 13, 14+) | add | ✓ | ✓ | |
| ArgMax | ai.onnx(7-10, 11, 12, 13+) | argMax | ✓ | ✓ | WebNN CPU backend only supports 'select_last_index' value is 0 |
| ArgMin | ai.onnx(7-10, 11, 12, 13+) | argMin | ✓ | ✓ | WebNN CPU backend only supports 'select_last_index' value is 0 |
| AveragePool | ai.onnx(7-9, 10, 11, 12-18, 19+) | averagePool2d | ✓ | ✓ | Only supports 4-D input, 2-D 'kernel_shape', 'count_include_pad' value is 0 |
| BatchNormalization | ai.onnx(7-8, 9-13, 14, 15+) | batchNormalization | ✗ | ✓ | Only supports 'training_mode' value is 0, one output |
| Cast | ai.onnx(7-8, 9-12, 13-18, 19-20, 21+) | cast | ✗ | ✓ | |
| Ceil | ai.onnx(7-12, 13+) | ceil | ✓ | ✓ | |
| Clip | ai.onnx(7-10, 11, 12, 13+) | clamp | ✓ | ✓ | WebNN CPU backend only supports 3 specific ranges: [0.0, infinity], [-1.0, 1.0], [0.0, 6.0] (Chromium issue: https://issues.chromium.org/issues/326156496) |
| Concat | ai.onnx(7-10, 11-12, 13+) | concat | ✓ | ✓ | |
| Conv | ai.onnx(7-10, 11+) | conv2d | ✓ | ✓ | Only supports 3-D or 4-D input and 'W' (weight). WebNN CPU requires the 'W' (weight) input to be a constant |
| ConvTranspose | ai.onnx(7-10, 11+) | convTranspose2d | ✓ | ✗ | Only supports 3-D or 4-D input and 'W' (weight). |
| Cos | ai.onnx(7+) | cos | ✗ | ✓ | |
| Div | ai.onnx(7-12, 13, 14+) | div | ✓ | ✓ | |
| Elu | ai.onnx(7+) | elu | ✓ | ✓ | WebNN CPU backend only supports 'alpha' value is 1.0 |
| Equal | ai.onnx(7-10, 11-12, 13-18, 19+) | equal | ✗ | ✓ | |
| Erf | ai.onnx(7-9, 10-12, 13+) | erf | ✗ | ✓ | |
| Exp | ai.onnx(7-12, 13+) | exp | ✗ | ✓ | |
| Expand | ai.onnx(8-12, 13+) | expand | ✗ | ✓ | 'shape' input should be a constant |
| Flatten | ai.onnx(7-8, 9-10, 11-12, 13-20, 21+) | reshape | ✓ | ✓ | |
| Floor | ai.onnx(7-12, 13+) | floor | ✓ | ✓ | |
| Gather | ai.onnx(7-10, 11-12, 13+) | gather | ✗ | ✓ | |
| Gelu | ai.onnx(20+) | gelu | ✗ | ✓ | |
| Gemm | ai.onnx(7-8, 9-10, 11-12, 13+) | gemm | ✓ | ✓ | Only supports 1-D 'C' input |
| GlobalAveragePool | ai.onnx(7+) | averagePool2d | ✓ | ✓ | Only supports 4-D input |
| GlobalMaxPool | ai.onnx(7+) | maxPool2d | ✓ | ✓ | Only supports 4-D input |
| GlobalLpPool| ai.onnx(7+) | l2Pool2d | ✗ | ✓ | Only supports 4-D input, 'p' value is 2 |
| Greater | ai.onnx(7-8, 9-12, 13+) | greater | ✗ | ✓ | |
| GreaterOrEqual | ai.onnx(12-15, 16+) | greaterOrEqual | ✗ | ✓ | |
| HardSigmoid | ai.onnx(7+) | hardSigmoid | ✗ | ✓ | |
| HardSwish | ai.onnx(14+) | hardSwish | ✓ | ✓ | |
| Identity | ai.onnx(7-13, 14-15, 16-18, 19-20, 21+) | identity | ✗ | ✓ | |
| InstanceNormalization | ai.onnx(7+) | instanceNormalization | ✗ | ✓ | |
| LayerNormalization | ai.onnx(7-16, 17+) | layerNormalization | ✗ | ✓ | |
| LeakyRelu | ai.onnx(7-15, 16+) | leakyRelu | ✓ | ✓ | |
| Less | ai.onnx(7-8, 9-12, 13+) | lesser | ✗ | ✓ | |
| LessOrEqual | ai.onnx(12-15, 16+) | lesserOrEqual | ✗ | ✓ | |
| Log | ai.onnx(7-12, 13+) | log | ✗ | ✓ | |
| LpPool | ai.onnx(7-10, 11-17, 18+) | l2Pool2d | ✗ | ✓ | Only supports 4-D input, 2-D 'kernel_shape', 'p' value is 2 |
| MatMul | ai.onnx(7-8, 9-12, 13+) | matmul | ✓ | ✓ | |
| Max | ai.onnx(7, 8-11, 12, 13+) | max | ✓ | ✓ | |
| MaxPool | ai.onnx(7, 8-9, 10, 11, 12+) | maxPool2d | ✓ | ✓ | Only supports 4-D input, 2-D 'kernel_shape', 'storage_order' != 1, one output |
| Min | ai.onnx(7, 8-11, 12, 13+) | min | ✓ | ✓ | |
| Mul | ai.onnx(7-12, 13, 14+) | mul | ✓ | ✓ | |
| Neg | ai.onnx(7-12, 13+) | neg | ✓ | ✓ | |
| Not | ai.onnx(7+) | logicalnot | ✗ | ✓ | |
| Pad | ai.onnx(7-10, 11-12, 13-17, 18, 19-20, 21+) | pad | ✓ | ✓ | modes == 'wrap' is not supported |
| Pow | ai.onnx(7-11, 12, 13-14, 15+) | pow | ✗ | ✓ | |
| PRelu | ai.onnx(7-8, 9-15, 16+) | prelu | ✓ | ✓ | WebNN CPU restricts slope to be a static value |
| Reciprocal | ai.onnx(7-12, 13+) | reciprocal | ✗ | ✓ | |
| ReduceL1 | ai.onnx(7-10, 11-12, 13-17, 18+) | reduceL1 | ✗ | ✓ | Input 'axes' if present should be a constant |
| ReduceL2 | ai.onnx(7-10, 11-12, 13-17, 18+) | reduceL2 | ✗ | ✓ | Input 'axes' if present should be a constant |
| ReduceLogSum| ai.onnx(7-10, 11-12, 13-17, 18+) | reduceLogSum| ✗ | ✓ | Input 'axes' if present should be a constant |
| ReduceLogSumExp | ai.onnx(7-10, 11-12, 13-17, 18+) | reduceLogSumExp | ✗ | ✓ | Input 'axes' if present should be a constant |
| ReduceMax | ai.onnx(7-10, 11, 12, 13-17, 18-19, 20+) | reduceMax | ✗ | ✓ | Input 'axes' if present should be a constant |
| ReduceMean | ai.onnx(7-10, 11-12, 13-17, 18+) | reduceMean | ✓ | ✓ | Input 'axes' if present should be a constant |
| ReduceMin | ai.onnx(7-10, 11, 12, 13-17, 18-19, 20+) | reduceMin | ✗ | ✓ | Input 'axes' if present should be a constant |
| ReduceProd | ai.onnx(7-10, 11-12, 13-17, 18+) | reduceProduct | ✗ | ✓ | Input 'axes' if present should be a constant |
| ReduceSum | ai.onnx(7-10, 11-12, 13+) | reduceSum | ✗ | ✓ | Input 'axes' if present should be a constant |
| ReduceSumSquare | ai.onnx(7-10, 11-12, 13-17, 18+) | reduceSumSquare | ✗ | ✓ | Input 'axes' if present should be a constant |
| Relu | ai.onnx(7-12, 13, 14+) | relu | ✓ | ✓ | |
| Reshape | ai.onnx(7-12, 13, 14-18, 19-20, 21+) | reshape | ✓ | ✓ | Input 'shape' should be a constant, 0 dimension value in 'shape' is not supported |
| Resize | ai.onnx(11-12, 13-17, 18, 19+) | resample2d | ✓ | ✓ | Only supports 4-D input, exclude_outside != 0, input 'scales' and 'sizes' if present must be a constant, 'linear' and 'nearest' modes |
| Shape | ai.onnx(7-12, 13-14, 15-18, 19-20, 21+) | slice | ✓ | ✓ | |
| Sigmoid | ai.onnx(7-12, 13+) | sigmoid | ✓ | ✓ | |
| Softplus | ai.onnx(7+) | softplus | ✗ | ✓ | |
| Softsign | ai.onnx(7+) | softsign | ✗ | ✓ | |
| Sin | ai.onnx(7+) | sin | ✗ | ✓ | |
| Slice | ai.onnx(7-9, 10, 11-12, 13+) | slice | ✓ | ✓ | Input 'starts', 'ends', 'axes', and 'steps' if present must be a constant, only supports 'steps' value 1 |
<<<<<<< HEAD
| Softmax | ai.onnx(7-10, 11-12, 13+) | softmax | ✓ | ✓ | |
| Split | ai.onnx(7-10, 11-12, 13-17, 18+) | split | ✓ | ✓ | Input 'split' if present should be a constant, WebNN CPU backend only supports up to 4 outputs |
=======
| Softmax | ai.onnx(7-10, 11-12, 13+) | softmax | ✓ | ✓ | Only supports input rank >= 2 |
| Split | ai.onnx(7-10, 11-12, 13-17, 18+) | split | ✓ | ✓ | Input 'split' if present should be a constant |
>>>>>>> ae4a2e6b
| Sqrt | ai.onnx(7-12, 13+) | sqrt | ✓ | ✓ | |
| Squeeze | ai.onnx(7-10, 11-12, 13-20, 21+) | reshape | ✓ | ✓ | Input 'axes' if present should be a constant |
| Sub | ai.onnx(7-12, 13, 14+) | sub | ✓ | ✓ | |
| Tan | ai.onnx(7+) | tan | ✗ | ✓ | |
| Tanh | ai.onnx(7-12, 13+) | tanh | ✓ | ✓ | |
| Transpose | ai.onnx(7-12, 13-20, 21+) | transpose | ✓ | ✓ | |
| Trilu | ai.onnx(14+) | triangular | ✗ | ✓ | Input 'k' (option 'diagonal' for WebNN) if present should be a constant |
| Unsqueeze | ai.onnx(7-10, 11-12, 13-20, 21+) | reshape | ✓ | ✓ | |
| Where | ai.onnx(7-8, 9-15, 16+) | where | ✗ | ✓ | |<|MERGE_RESOLUTION|>--- conflicted
+++ resolved
@@ -80,13 +80,8 @@
 | Softsign | ai.onnx(7+) | softsign | ✗ | ✓ | |
 | Sin | ai.onnx(7+) | sin | ✗ | ✓ | |
 | Slice | ai.onnx(7-9, 10, 11-12, 13+) | slice | ✓ | ✓ | Input 'starts', 'ends', 'axes', and 'steps' if present must be a constant, only supports 'steps' value 1 |
-<<<<<<< HEAD
 | Softmax | ai.onnx(7-10, 11-12, 13+) | softmax | ✓ | ✓ | |
-| Split | ai.onnx(7-10, 11-12, 13-17, 18+) | split | ✓ | ✓ | Input 'split' if present should be a constant, WebNN CPU backend only supports up to 4 outputs |
-=======
-| Softmax | ai.onnx(7-10, 11-12, 13+) | softmax | ✓ | ✓ | Only supports input rank >= 2 |
 | Split | ai.onnx(7-10, 11-12, 13-17, 18+) | split | ✓ | ✓ | Input 'split' if present should be a constant |
->>>>>>> ae4a2e6b
 | Sqrt | ai.onnx(7-12, 13+) | sqrt | ✓ | ✓ | |
 | Squeeze | ai.onnx(7-10, 11-12, 13-20, 21+) | reshape | ✓ | ✓ | Input 'axes' if present should be a constant |
 | Sub | ai.onnx(7-12, 13, 14+) | sub | ✓ | ✓ | |
